--- conflicted
+++ resolved
@@ -127,13 +127,8 @@
 	private static ModifiedClassPathClassLoader compute(ClassLoader classLoader,
 			List<AnnotatedElement> annotatedClasses) {
 		List<MergedAnnotations> annotations = annotatedClasses.stream()
-<<<<<<< HEAD
-				.map((source) -> MergedAnnotations.from(source, MergedAnnotations.SearchStrategy.TYPE_HIERARCHY))
-				.toList();
-=======
 			.map((source) -> MergedAnnotations.from(source, MergedAnnotations.SearchStrategy.TYPE_HIERARCHY))
-			.collect(Collectors.toList());
->>>>>>> df5898a1
+			.toList();
 		return new ModifiedClassPathClassLoader(processUrls(extractUrls(classLoader), annotations),
 				classLoader.getParent(), classLoader);
 	}
