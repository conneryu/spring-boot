--- conflicted
+++ resolved
@@ -53,34 +53,17 @@
 
 		private final ListableBeanFactory beanFactory;
 
-<<<<<<< HEAD
-		SimpleConnectionFactoryConfiguration(ArtemisProperties properties,
-				ListableBeanFactory beanFactory) {
-=======
-		SimpleConnectionFactoryConfiguration(JmsProperties jmsProperties, ArtemisProperties properties,
-				ListableBeanFactory beanFactory) {
-			this.jmsProperties = jmsProperties;
->>>>>>> 24925c3d
+		SimpleConnectionFactoryConfiguration(ArtemisProperties properties, ListableBeanFactory beanFactory) {
 			this.properties = properties;
 			this.beanFactory = beanFactory;
 		}
 
 		@Bean
-<<<<<<< HEAD
-		@ConditionalOnProperty(prefix = "spring.jms.cache", name = "enabled",
-				havingValue = "true", matchIfMissing = true)
-		public CachingConnectionFactory cachingJmsConnectionFactory(
-				JmsProperties jmsProperties) {
-			JmsProperties.Cache cacheProperties = jmsProperties.getCache();
-			CachingConnectionFactory connectionFactory = new CachingConnectionFactory(
-					createConnectionFactory());
-=======
 		@ConditionalOnProperty(prefix = "spring.jms.cache", name = "enabled", havingValue = "true",
 				matchIfMissing = true)
-		public CachingConnectionFactory cachingJmsConnectionFactory() {
-			JmsProperties.Cache cacheProperties = this.jmsProperties.getCache();
+		public CachingConnectionFactory cachingJmsConnectionFactory(JmsProperties jmsProperties) {
+			JmsProperties.Cache cacheProperties = jmsProperties.getCache();
 			CachingConnectionFactory connectionFactory = new CachingConnectionFactory(createConnectionFactory());
->>>>>>> 24925c3d
 			connectionFactory.setCacheConsumers(cacheProperties.isConsumers());
 			connectionFactory.setCacheProducers(cacheProperties.isProducers());
 			connectionFactory.setSessionCacheSize(cacheProperties.getSessionCacheSize());
