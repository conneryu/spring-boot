/*
<<<<<<< HEAD
 * Copyright 2012-2018 the original author or authors.
=======
 * Copyright 2012-2019 the original author or authors.
>>>>>>> c6c139d9
 *
 * Licensed under the Apache License, Version 2.0 (the "License");
 * you may not use this file except in compliance with the License.
 * You may obtain a copy of the License at
 *
 *      https://www.apache.org/licenses/LICENSE-2.0
 *
 * Unless required by applicable law or agreed to in writing, software
 * distributed under the License is distributed on an "AS IS" BASIS,
 * WITHOUT WARRANTIES OR CONDITIONS OF ANY KIND, either express or implied.
 * See the License for the specific language governing permissions and
 * limitations under the License.
 */

package org.springframework.boot.autoconfigure;

import org.springframework.beans.BeansException;
import org.springframework.beans.factory.BeanClassLoaderAware;
import org.springframework.beans.factory.FactoryBean;
import org.springframework.beans.factory.NoSuchBeanDefinitionException;
import org.springframework.beans.factory.config.BeanDefinition;
import org.springframework.beans.factory.config.ConfigurableListableBeanFactory;
import org.springframework.beans.factory.config.RuntimeBeanReference;
import org.springframework.beans.factory.support.BeanDefinitionBuilder;
import org.springframework.beans.factory.support.BeanDefinitionRegistry;
import org.springframework.beans.factory.support.BeanDefinitionRegistryPostProcessor;
import org.springframework.boot.type.classreading.ConcurrentReferenceCachingMetadataReaderFactory;
import org.springframework.context.ApplicationContextInitializer;
import org.springframework.context.ApplicationListener;
import org.springframework.context.ConfigurableApplicationContext;
import org.springframework.context.annotation.AnnotationConfigUtils;
import org.springframework.context.annotation.ConfigurationClassPostProcessor;
import org.springframework.context.event.ContextRefreshedEvent;
import org.springframework.core.Ordered;
import org.springframework.core.PriorityOrdered;
import org.springframework.core.type.classreading.CachingMetadataReaderFactory;
import org.springframework.core.type.classreading.MetadataReaderFactory;

/**
 * {@link ApplicationContextInitializer} to create a shared
 * {@link CachingMetadataReaderFactory} between the
 * {@link ConfigurationClassPostProcessor} and Spring Boot.
 *
 * @author Phillip Webb
 * @since 1.4.0
 */
class SharedMetadataReaderFactoryContextInitializer implements
		ApplicationContextInitializer<ConfigurableApplicationContext>, Ordered {

	public static final String BEAN_NAME = "org.springframework.boot.autoconfigure."
			+ "internalCachingMetadataReaderFactory";

	@Override
	public void initialize(ConfigurableApplicationContext applicationContext) {
		applicationContext.addBeanFactoryPostProcessor(new CachingMetadataReaderFactoryPostProcessor());
	}

	@Override
	public int getOrder() {
		return 0;
	}

	/**
	 * {@link BeanDefinitionRegistryPostProcessor} to register the
	 * {@link CachingMetadataReaderFactory} and configure the
	 * {@link ConfigurationClassPostProcessor}.
	 */
	private static class CachingMetadataReaderFactoryPostProcessor
			implements BeanDefinitionRegistryPostProcessor, PriorityOrdered {

		@Override
		public int getOrder() {
			// Must happen before the ConfigurationClassPostProcessor is created
			return Ordered.HIGHEST_PRECEDENCE;
		}

		@Override
		public void postProcessBeanFactory(ConfigurableListableBeanFactory beanFactory) throws BeansException {
		}

		@Override
		public void postProcessBeanDefinitionRegistry(BeanDefinitionRegistry registry) throws BeansException {
			register(registry);
			configureConfigurationClassPostProcessor(registry);
		}

		private void register(BeanDefinitionRegistry registry) {
<<<<<<< HEAD
			BeanDefinition definition = BeanDefinitionBuilder
					.genericBeanDefinition(SharedMetadataReaderFactoryBean.class,
							SharedMetadataReaderFactoryBean::new)
					.getBeanDefinition();
=======
			RootBeanDefinition definition = new RootBeanDefinition(SharedMetadataReaderFactoryBean.class);
>>>>>>> c6c139d9
			registry.registerBeanDefinition(BEAN_NAME, definition);
		}

		private void configureConfigurationClassPostProcessor(BeanDefinitionRegistry registry) {
			try {
				BeanDefinition definition = registry
						.getBeanDefinition(AnnotationConfigUtils.CONFIGURATION_ANNOTATION_PROCESSOR_BEAN_NAME);
				definition.getPropertyValues().add("metadataReaderFactory", new RuntimeBeanReference(BEAN_NAME));
			}
			catch (NoSuchBeanDefinitionException ex) {
			}
		}

	}

	/**
	 * {@link FactoryBean} to create the shared {@link MetadataReaderFactory}.
	 */
	static class SharedMetadataReaderFactoryBean
			implements FactoryBean<ConcurrentReferenceCachingMetadataReaderFactory>, BeanClassLoaderAware,
			ApplicationListener<ContextRefreshedEvent> {

		private ConcurrentReferenceCachingMetadataReaderFactory metadataReaderFactory;

		@Override
		public void setBeanClassLoader(ClassLoader classLoader) {
			this.metadataReaderFactory = new ConcurrentReferenceCachingMetadataReaderFactory(classLoader);
		}

		@Override
		public ConcurrentReferenceCachingMetadataReaderFactory getObject() throws Exception {
			return this.metadataReaderFactory;
		}

		@Override
		public Class<?> getObjectType() {
			return CachingMetadataReaderFactory.class;
		}

		@Override
		public boolean isSingleton() {
			return true;
		}

		@Override
		public void onApplicationEvent(ContextRefreshedEvent event) {
			this.metadataReaderFactory.clearCache();
		}

	}

}<|MERGE_RESOLUTION|>--- conflicted
+++ resolved
@@ -1,9 +1,5 @@
 /*
-<<<<<<< HEAD
- * Copyright 2012-2018 the original author or authors.
-=======
  * Copyright 2012-2019 the original author or authors.
->>>>>>> c6c139d9
  *
  * Licensed under the Apache License, Version 2.0 (the "License");
  * you may not use this file except in compliance with the License.
@@ -50,8 +46,8 @@
  * @author Phillip Webb
  * @since 1.4.0
  */
-class SharedMetadataReaderFactoryContextInitializer implements
-		ApplicationContextInitializer<ConfigurableApplicationContext>, Ordered {
+class SharedMetadataReaderFactoryContextInitializer
+		implements ApplicationContextInitializer<ConfigurableApplicationContext>, Ordered {
 
 	public static final String BEAN_NAME = "org.springframework.boot.autoconfigure."
 			+ "internalCachingMetadataReaderFactory";
@@ -91,14 +87,9 @@
 		}
 
 		private void register(BeanDefinitionRegistry registry) {
-<<<<<<< HEAD
 			BeanDefinition definition = BeanDefinitionBuilder
-					.genericBeanDefinition(SharedMetadataReaderFactoryBean.class,
-							SharedMetadataReaderFactoryBean::new)
+					.genericBeanDefinition(SharedMetadataReaderFactoryBean.class, SharedMetadataReaderFactoryBean::new)
 					.getBeanDefinition();
-=======
-			RootBeanDefinition definition = new RootBeanDefinition(SharedMetadataReaderFactoryBean.class);
->>>>>>> c6c139d9
 			registry.registerBeanDefinition(BEAN_NAME, definition);
 		}
 
