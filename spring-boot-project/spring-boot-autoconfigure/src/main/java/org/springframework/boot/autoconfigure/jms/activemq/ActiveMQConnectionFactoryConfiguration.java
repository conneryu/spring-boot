/*
 * Copyright 2012-2019 the original author or authors.
 *
 * Licensed under the Apache License, Version 2.0 (the "License");
 * you may not use this file except in compliance with the License.
 * You may obtain a copy of the License at
 *
 *      https://www.apache.org/licenses/LICENSE-2.0
 *
 * Unless required by applicable law or agreed to in writing, software
 * distributed under the License is distributed on an "AS IS" BASIS,
 * WITHOUT WARRANTIES OR CONDITIONS OF ANY KIND, either express or implied.
 * See the License for the specific language governing permissions and
 * limitations under the License.
 */

package org.springframework.boot.autoconfigure.jms.activemq;

import java.util.stream.Collectors;

import javax.jms.ConnectionFactory;

import org.apache.activemq.ActiveMQConnectionFactory;
import org.apache.commons.pool2.PooledObject;
import org.messaginghub.pooled.jms.JmsPoolConnectionFactory;

import org.springframework.beans.factory.ObjectProvider;
import org.springframework.boot.autoconfigure.condition.ConditionalOnClass;
import org.springframework.boot.autoconfigure.condition.ConditionalOnMissingBean;
import org.springframework.boot.autoconfigure.condition.ConditionalOnProperty;
import org.springframework.boot.autoconfigure.jms.JmsPoolConnectionFactoryFactory;
import org.springframework.boot.autoconfigure.jms.JmsProperties;
import org.springframework.context.annotation.Bean;
import org.springframework.context.annotation.Configuration;
import org.springframework.jms.connection.CachingConnectionFactory;

/**
 * Configuration for ActiveMQ {@link ConnectionFactory}.
 *
 * @author Greg Turnquist
 * @author Stephane Nicoll
 * @author Phillip Webb
 * @author Andy Wilkinson
 * @author Aurélien Leboulanger
 */
@Configuration(proxyBeanMethods = false)
@ConditionalOnMissingBean(ConnectionFactory.class)
class ActiveMQConnectionFactoryConfiguration {

<<<<<<< HEAD
	@Configuration(proxyBeanMethods = false)
	@ConditionalOnClass(CachingConnectionFactory.class)
=======
	@Configuration
>>>>>>> 657411d8
	@ConditionalOnProperty(prefix = "spring.activemq.pool", name = "enabled", havingValue = "false",
			matchIfMissing = true)
	static class SimpleConnectionFactoryConfiguration {

<<<<<<< HEAD
		private final ActiveMQProperties properties;

		private final List<ActiveMQConnectionFactoryCustomizer> connectionFactoryCustomizers;

		SimpleConnectionFactoryConfiguration(ActiveMQProperties properties,
				ObjectProvider<ActiveMQConnectionFactoryCustomizer> connectionFactoryCustomizers) {
			this.properties = properties;
			this.connectionFactoryCustomizers = connectionFactoryCustomizers.orderedStream()
					.collect(Collectors.toList());
=======
		@Bean
		@ConditionalOnProperty(prefix = "spring.jms.cache", name = "enabled", havingValue = "false")
		public ActiveMQConnectionFactory jmsConnectionFactory(ActiveMQProperties properties,
				ObjectProvider<ActiveMQConnectionFactoryCustomizer> factoryCustomizers) {
			return new ActiveMQConnectionFactoryFactory(properties,
					factoryCustomizers.orderedStream().collect(Collectors.toList()))
							.createConnectionFactory(ActiveMQConnectionFactory.class);
>>>>>>> 657411d8
		}

		@ConditionalOnClass(CachingConnectionFactory.class)
		@ConditionalOnProperty(prefix = "spring.jms.cache", name = "enabled", havingValue = "true",
				matchIfMissing = true)
<<<<<<< HEAD
		CachingConnectionFactory cachingJmsConnectionFactory(JmsProperties jmsProperties) {
			JmsProperties.Cache cacheProperties = jmsProperties.getCache();
			CachingConnectionFactory connectionFactory = new CachingConnectionFactory(createConnectionFactory());
			connectionFactory.setCacheConsumers(cacheProperties.isConsumers());
			connectionFactory.setCacheProducers(cacheProperties.isProducers());
			connectionFactory.setSessionCacheSize(cacheProperties.getSessionCacheSize());
			return connectionFactory;
		}

		@Bean
		@ConditionalOnProperty(prefix = "spring.jms.cache", name = "enabled", havingValue = "false")
		ActiveMQConnectionFactory jmsConnectionFactory() {
			return createConnectionFactory();
		}
=======
		static class CachingConnectionFactoryConfiguration {

			@Bean
			@ConditionalOnProperty(prefix = "spring.jms.cache", name = "enabled", havingValue = "true",
					matchIfMissing = true)
			public CachingConnectionFactory cachingJmsConnectionFactory(JmsProperties jmsProperties,
					ActiveMQProperties properties,
					ObjectProvider<ActiveMQConnectionFactoryCustomizer> factoryCustomizers) {
				JmsProperties.Cache cacheProperties = jmsProperties.getCache();
				CachingConnectionFactory connectionFactory = new CachingConnectionFactory(
						new ActiveMQConnectionFactoryFactory(properties,
								factoryCustomizers.orderedStream().collect(Collectors.toList()))
										.createConnectionFactory(ActiveMQConnectionFactory.class));
				connectionFactory.setCacheConsumers(cacheProperties.isConsumers());
				connectionFactory.setCacheProducers(cacheProperties.isProducers());
				connectionFactory.setSessionCacheSize(cacheProperties.getSessionCacheSize());
				return connectionFactory;
			}
>>>>>>> 657411d8

		}

	}

	@Configuration(proxyBeanMethods = false)
	@ConditionalOnClass({ JmsPoolConnectionFactory.class, PooledObject.class })
	static class PooledConnectionFactoryConfiguration {

		@Bean(destroyMethod = "stop")
<<<<<<< HEAD
		@ConditionalOnProperty(prefix = "spring.activemq.pool", name = "enabled", havingValue = "true",
				matchIfMissing = false)
		JmsPoolConnectionFactory pooledJmsConnectionFactory(ActiveMQProperties properties,
=======
		@ConditionalOnProperty(prefix = "spring.activemq.pool", name = "enabled", havingValue = "true")
		public JmsPoolConnectionFactory pooledJmsConnectionFactory(ActiveMQProperties properties,
>>>>>>> 657411d8
				ObjectProvider<ActiveMQConnectionFactoryCustomizer> factoryCustomizers) {
			ActiveMQConnectionFactory connectionFactory = new ActiveMQConnectionFactoryFactory(properties,
					factoryCustomizers.orderedStream().collect(Collectors.toList()))
							.createConnectionFactory(ActiveMQConnectionFactory.class);
			return new JmsPoolConnectionFactoryFactory(properties.getPool())
					.createPooledConnectionFactory(connectionFactory);
		}

	}

}<|MERGE_RESOLUTION|>--- conflicted
+++ resolved
@@ -47,62 +47,30 @@
 @ConditionalOnMissingBean(ConnectionFactory.class)
 class ActiveMQConnectionFactoryConfiguration {
 
-<<<<<<< HEAD
 	@Configuration(proxyBeanMethods = false)
-	@ConditionalOnClass(CachingConnectionFactory.class)
-=======
-	@Configuration
->>>>>>> 657411d8
 	@ConditionalOnProperty(prefix = "spring.activemq.pool", name = "enabled", havingValue = "false",
 			matchIfMissing = true)
 	static class SimpleConnectionFactoryConfiguration {
 
-<<<<<<< HEAD
-		private final ActiveMQProperties properties;
-
-		private final List<ActiveMQConnectionFactoryCustomizer> connectionFactoryCustomizers;
-
-		SimpleConnectionFactoryConfiguration(ActiveMQProperties properties,
-				ObjectProvider<ActiveMQConnectionFactoryCustomizer> connectionFactoryCustomizers) {
-			this.properties = properties;
-			this.connectionFactoryCustomizers = connectionFactoryCustomizers.orderedStream()
-					.collect(Collectors.toList());
-=======
 		@Bean
 		@ConditionalOnProperty(prefix = "spring.jms.cache", name = "enabled", havingValue = "false")
-		public ActiveMQConnectionFactory jmsConnectionFactory(ActiveMQProperties properties,
+		ActiveMQConnectionFactory jmsConnectionFactory(ActiveMQProperties properties,
 				ObjectProvider<ActiveMQConnectionFactoryCustomizer> factoryCustomizers) {
 			return new ActiveMQConnectionFactoryFactory(properties,
 					factoryCustomizers.orderedStream().collect(Collectors.toList()))
 							.createConnectionFactory(ActiveMQConnectionFactory.class);
->>>>>>> 657411d8
 		}
 
+		@Configuration(proxyBeanMethods = false)
 		@ConditionalOnClass(CachingConnectionFactory.class)
 		@ConditionalOnProperty(prefix = "spring.jms.cache", name = "enabled", havingValue = "true",
 				matchIfMissing = true)
-<<<<<<< HEAD
-		CachingConnectionFactory cachingJmsConnectionFactory(JmsProperties jmsProperties) {
-			JmsProperties.Cache cacheProperties = jmsProperties.getCache();
-			CachingConnectionFactory connectionFactory = new CachingConnectionFactory(createConnectionFactory());
-			connectionFactory.setCacheConsumers(cacheProperties.isConsumers());
-			connectionFactory.setCacheProducers(cacheProperties.isProducers());
-			connectionFactory.setSessionCacheSize(cacheProperties.getSessionCacheSize());
-			return connectionFactory;
-		}
-
-		@Bean
-		@ConditionalOnProperty(prefix = "spring.jms.cache", name = "enabled", havingValue = "false")
-		ActiveMQConnectionFactory jmsConnectionFactory() {
-			return createConnectionFactory();
-		}
-=======
 		static class CachingConnectionFactoryConfiguration {
 
 			@Bean
 			@ConditionalOnProperty(prefix = "spring.jms.cache", name = "enabled", havingValue = "true",
 					matchIfMissing = true)
-			public CachingConnectionFactory cachingJmsConnectionFactory(JmsProperties jmsProperties,
+			CachingConnectionFactory cachingJmsConnectionFactory(JmsProperties jmsProperties,
 					ActiveMQProperties properties,
 					ObjectProvider<ActiveMQConnectionFactoryCustomizer> factoryCustomizers) {
 				JmsProperties.Cache cacheProperties = jmsProperties.getCache();
@@ -115,7 +83,6 @@
 				connectionFactory.setSessionCacheSize(cacheProperties.getSessionCacheSize());
 				return connectionFactory;
 			}
->>>>>>> 657411d8
 
 		}
 
@@ -126,14 +93,8 @@
 	static class PooledConnectionFactoryConfiguration {
 
 		@Bean(destroyMethod = "stop")
-<<<<<<< HEAD
-		@ConditionalOnProperty(prefix = "spring.activemq.pool", name = "enabled", havingValue = "true",
-				matchIfMissing = false)
+		@ConditionalOnProperty(prefix = "spring.activemq.pool", name = "enabled", havingValue = "true")
 		JmsPoolConnectionFactory pooledJmsConnectionFactory(ActiveMQProperties properties,
-=======
-		@ConditionalOnProperty(prefix = "spring.activemq.pool", name = "enabled", havingValue = "true")
-		public JmsPoolConnectionFactory pooledJmsConnectionFactory(ActiveMQProperties properties,
->>>>>>> 657411d8
 				ObjectProvider<ActiveMQConnectionFactoryCustomizer> factoryCustomizers) {
 			ActiveMQConnectionFactory connectionFactory = new ActiveMQConnectionFactoryFactory(properties,
 					factoryCustomizers.orderedStream().collect(Collectors.toList()))
