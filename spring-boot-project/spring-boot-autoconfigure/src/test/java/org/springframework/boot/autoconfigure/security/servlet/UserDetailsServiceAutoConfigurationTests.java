--- conflicted
+++ resolved
@@ -162,15 +162,6 @@
 			.run(((context) -> assertThat(context).doesNotHaveBean(InMemoryUserDetailsManager.class)));
 	}
 
-<<<<<<< HEAD
-=======
-	@Test
-	void generatedPasswordShouldNotBePrintedIfAuthenticationManagerBuilderIsUsed(CapturedOutput output) {
-		this.contextRunner.withUserConfiguration(TestConfigWithAuthenticationManagerBuilder.class)
-			.run(((context) -> assertThat(output).doesNotContain("Using generated security password: ")));
-	}
-
->>>>>>> df5898a1
 	private void testPasswordEncoding(Class<?> configClass, String providedPassword, String expectedPassword) {
 		this.contextRunner.withUserConfiguration(configClass)
 			.withPropertyValues("spring.security.user.password=" + providedPassword)
@@ -267,33 +258,6 @@
 	}
 
 	@Configuration(proxyBeanMethods = false)
-<<<<<<< HEAD
-=======
-	@Import(TestSecurityConfiguration.class)
-	static class TestConfigWithAuthenticationManagerBuilder {
-
-		@Bean
-		@SuppressWarnings("deprecation")
-		org.springframework.security.config.annotation.web.configuration.WebSecurityConfigurerAdapter webSecurityConfigurerAdapter() {
-			return new org.springframework.security.config.annotation.web.configuration.WebSecurityConfigurerAdapter() {
-				@Override
-				protected void configure(AuthenticationManagerBuilder auth) throws Exception {
-					auth.inMemoryAuthentication()
-						.withUser("hero")
-						.password("{noop}hero")
-						.roles("HERO", "USER")
-						.and()
-						.withUser("user")
-						.password("{noop}user")
-						.roles("USER");
-				}
-			};
-		}
-
-	}
-
-	@Configuration(proxyBeanMethods = false)
->>>>>>> df5898a1
 	static class TestAuthenticationManagerResolverConfiguration {
 
 		@Bean
