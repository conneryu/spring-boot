/*
 * Copyright 2012-2019 the original author or authors.
 *
 * Licensed under the Apache License, Version 2.0 (the "License");
 * you may not use this file except in compliance with the License.
 * You may obtain a copy of the License at
 *
 *      https://www.apache.org/licenses/LICENSE-2.0
 *
 * Unless required by applicable law or agreed to in writing, software
 * distributed under the License is distributed on an "AS IS" BASIS,
 * WITHOUT WARRANTIES OR CONDITIONS OF ANY KIND, either express or implied.
 * See the License for the specific language governing permissions and
 * limitations under the License.
 */

package org.springframework.boot.autoconfigure.thymeleaf;

import java.io.File;
import java.util.Collections;
import java.util.Locale;

import nz.net.ultraq.thymeleaf.LayoutDialect;
import nz.net.ultraq.thymeleaf.decorators.strategies.GroupingRespectLayoutTitleStrategy;
import org.junit.jupiter.api.Test;
import org.junit.jupiter.api.extension.ExtendWith;
import org.thymeleaf.TemplateEngine;
import org.thymeleaf.context.Context;
import org.thymeleaf.context.IContext;
import org.thymeleaf.extras.springsecurity5.util.SpringSecurityContextUtils;
import org.thymeleaf.spring5.ISpringWebFluxTemplateEngine;
import org.thymeleaf.spring5.SpringWebFluxTemplateEngine;
import org.thymeleaf.spring5.context.webflux.SpringWebFluxContext;
import org.thymeleaf.spring5.templateresolver.SpringResourceTemplateResolver;
import org.thymeleaf.spring5.view.reactive.ThymeleafReactiveViewResolver;
import org.thymeleaf.templateresolver.ITemplateResolver;

import org.springframework.boot.autoconfigure.AutoConfigurations;
import org.springframework.boot.test.context.runner.ReactiveWebApplicationContextRunner;
import org.springframework.boot.test.system.CapturedOutput;
import org.springframework.boot.test.system.OutputCaptureExtension;
import org.springframework.boot.testsupport.BuildOutput;
import org.springframework.context.annotation.Bean;
import org.springframework.context.annotation.Configuration;
import org.springframework.http.MediaType;
import org.springframework.mock.http.server.reactive.MockServerHttpRequest;
import org.springframework.mock.web.server.MockServerWebExchange;
import org.springframework.security.authentication.TestingAuthenticationToken;
import org.springframework.security.core.context.SecurityContextImpl;
import org.springframework.test.util.ReflectionTestUtils;

import static org.assertj.core.api.Assertions.assertThat;

/**
 * Tests for {@link ThymeleafAutoConfiguration} in Reactive applications.
 *
 * @author Brian Clozel
 * @author Kazuki Shimizu
 * @author Stephane Nicoll
 */
@ExtendWith(OutputCaptureExtension.class)
public class ThymeleafReactiveAutoConfigurationTests {

	private final BuildOutput buildOutput = new BuildOutput(getClass());

	private ReactiveWebApplicationContextRunner contextRunner = new ReactiveWebApplicationContextRunner()
			.withConfiguration(AutoConfigurations.of(ThymeleafAutoConfiguration.class));

	@Test
	public void createFromConfigClass() {
		this.contextRunner.withPropertyValues("spring.thymeleaf.suffix:.html").run((context) -> {
			TemplateEngine engine = context.getBean(TemplateEngine.class);
			Context attrs = new Context(Locale.UK, Collections.singletonMap("foo", "bar"));
			String result = engine.process("template", attrs).trim();
			assertThat(result).isEqualTo("<html>bar</html>");
		});
	}

	@Test
	public void overrideCharacterEncoding() {
		this.contextRunner.withPropertyValues("spring.thymeleaf.encoding:UTF-16").run((context) -> {
			ITemplateResolver resolver = context.getBean(ITemplateResolver.class);
			assertThat(resolver).isInstanceOf(SpringResourceTemplateResolver.class);
			assertThat(((SpringResourceTemplateResolver) resolver).getCharacterEncoding()).isEqualTo("UTF-16");
			ThymeleafReactiveViewResolver views = context.getBean(ThymeleafReactiveViewResolver.class);
			assertThat(views.getDefaultCharset().name()).isEqualTo("UTF-16");
		});
	}

	@Test
	public void overrideMediaTypes() {
		this.contextRunner.withPropertyValues("spring.thymeleaf.reactive.media-types:text/html,text/plain").run(
				(context) -> assertThat(context.getBean(ThymeleafReactiveViewResolver.class).getSupportedMediaTypes())
						.contains(MediaType.TEXT_HTML, MediaType.TEXT_PLAIN));
	}

	@Test
	public void overrideTemplateResolverOrder() {
		this.contextRunner.withPropertyValues("spring.thymeleaf.templateResolverOrder:25")
				.run((context) -> assertThat(context.getBean(ITemplateResolver.class).getOrder())
						.isEqualTo(Integer.valueOf(25)));
	}

	@Test
	public void overrideViewNames() {
		this.contextRunner.withPropertyValues("spring.thymeleaf.viewNames:foo,bar")
				.run((context) -> assertThat(context.getBean(ThymeleafReactiveViewResolver.class).getViewNames())
						.isEqualTo(new String[] { "foo", "bar" }));
	}

	@Test
	public void overrideMaxChunkSize() {
		this.contextRunner.withPropertyValues("spring.thymeleaf.reactive.maxChunkSize:8KB")
				.run((context) -> assertThat(
						context.getBean(ThymeleafReactiveViewResolver.class).getResponseMaxChunkSizeBytes())
								.isEqualTo(Integer.valueOf(8192)));
	}

	@Test
	public void overrideFullModeViewNames() {
		this.contextRunner.withPropertyValues("spring.thymeleaf.reactive.fullModeViewNames:foo,bar").run(
				(context) -> assertThat(context.getBean(ThymeleafReactiveViewResolver.class).getFullModeViewNames())
						.isEqualTo(new String[] { "foo", "bar" }));
	}

	@Test
	public void overrideChunkedModeViewNames() {
		this.contextRunner.withPropertyValues("spring.thymeleaf.reactive.chunkedModeViewNames:foo,bar").run(
				(context) -> assertThat(context.getBean(ThymeleafReactiveViewResolver.class).getChunkedModeViewNames())
						.isEqualTo(new String[] { "foo", "bar" }));
	}

	@Test
	public void overrideEnableSpringElCompiler() {
		this.contextRunner.withPropertyValues("spring.thymeleaf.enable-spring-el-compiler:true").run(
				(context) -> assertThat(context.getBean(SpringWebFluxTemplateEngine.class).getEnableSpringELCompiler())
						.isTrue());
	}

	@Test
	public void enableSpringElCompilerIsDisabledByDefault() {
		this.contextRunner.run(
				(context) -> assertThat(context.getBean(SpringWebFluxTemplateEngine.class).getEnableSpringELCompiler())
						.isFalse());
	}

	@Test
	public void overrideRenderHiddenMarkersBeforeCheckboxes() {
		this.contextRunner.withPropertyValues("spring.thymeleaf.render-hidden-markers-before-checkboxes:true")
				.run((context) -> assertThat(
						context.getBean(SpringWebFluxTemplateEngine.class).getRenderHiddenMarkersBeforeCheckboxes())
								.isTrue());
	}

	@Test
	public void enableRenderHiddenMarkersBeforeCheckboxesIsDisabledByDefault() {
		this.contextRunner.run((context) -> assertThat(
				context.getBean(SpringWebFluxTemplateEngine.class).getRenderHiddenMarkersBeforeCheckboxes()).isFalse());
	}

	@Test
<<<<<<< HEAD
	public void templateLocationDoesNotExist(CapturedOutput capturedOutput) {
		this.contextRunner
				.withPropertyValues(
						"spring.thymeleaf.prefix:classpath:/no-such-directory/")
				.run((context) -> assertThat(capturedOutput)
						.contains("Cannot find template location"));
	}

	@Test
	public void templateLocationEmpty(CapturedOutput capturedOutput) {
		new File(this.buildOutput.getTestResourcesLocation(),
				"empty-templates/empty-directory").mkdirs();
		this.contextRunner.withPropertyValues(
				"spring.thymeleaf.prefix:classpath:/empty-templates/empty-directory/")
				.run((context) -> assertThat(capturedOutput)
						.doesNotContain("Cannot find template location"));
=======
	public void templateLocationDoesNotExist() {
		this.contextRunner.withPropertyValues("spring.thymeleaf.prefix:classpath:/no-such-directory/")
				.run((context) -> this.output.expect(containsString("Cannot find template location")));
	}

	@Test
	public void templateLocationEmpty() {
		new File("target/test-classes/templates/empty-directory").mkdir();
		this.contextRunner.withPropertyValues("spring.thymeleaf.prefix:classpath:/templates/empty-directory/")
				.run((context) -> this.output.expect(not(containsString("Cannot find template location"))));
>>>>>>> 24925c3d
	}

	@Test
	public void useDataDialect() {
		this.contextRunner.run((context) -> {
			ISpringWebFluxTemplateEngine engine = context.getBean(ISpringWebFluxTemplateEngine.class);
			Context attrs = new Context(Locale.UK, Collections.singletonMap("foo", "bar"));
			String result = engine.process("data-dialect", attrs).trim();
			assertThat(result).isEqualTo("<html><body data-foo=\"bar\"></body></html>");
		});
	}

	@Test
	public void useJava8TimeDialect() {
		this.contextRunner.run((context) -> {
			ISpringWebFluxTemplateEngine engine = context.getBean(ISpringWebFluxTemplateEngine.class);
			Context attrs = new Context(Locale.UK);
			String result = engine.process("java8time-dialect", attrs).trim();
			assertThat(result).isEqualTo("<html><body>2015-11-24</body></html>");
		});
	}

	@Test
	public void useSecurityDialect() {
		this.contextRunner.run((context) -> {
			ISpringWebFluxTemplateEngine engine = context.getBean(ISpringWebFluxTemplateEngine.class);
			MockServerWebExchange exchange = MockServerWebExchange.from(MockServerHttpRequest.get("/test").build());
			exchange.getAttributes().put(SpringSecurityContextUtils.SECURITY_CONTEXT_MODEL_ATTRIBUTE_NAME,
					new SecurityContextImpl(new TestingAuthenticationToken("alice", "admin")));
			IContext attrs = new SpringWebFluxContext(exchange);
			String result = engine.process("security-dialect", attrs);
			assertThat(result).isEqualTo("<html><body><div>alice</div></body></html>" + System.lineSeparator());
		});
	}

	@Test
	public void renderTemplate() {
		this.contextRunner.run((context) -> {
			ISpringWebFluxTemplateEngine engine = context.getBean(ISpringWebFluxTemplateEngine.class);
			Context attrs = new Context(Locale.UK, Collections.singletonMap("foo", "bar"));
			String result = engine.process("home", attrs).trim();
			assertThat(result).isEqualTo("<html><body>bar</body></html>");
		});
	}

	@Test
	public void layoutDialectCanBeCustomized() {
		this.contextRunner.withUserConfiguration(LayoutDialectConfiguration.class)
<<<<<<< HEAD
				.run((context) -> assertThat(ReflectionTestUtils.getField(
						context.getBean(LayoutDialect.class), "sortingStrategy"))
								.isInstanceOf(GroupingRespectLayoutTitleStrategy.class));
=======
				.run((context) -> assertThat(
						ReflectionTestUtils.getField(context.getBean(LayoutDialect.class), "sortingStrategy"))
								.isInstanceOf(GroupingStrategy.class));
>>>>>>> 24925c3d
	}

	@Configuration(proxyBeanMethods = false)
	static class LayoutDialectConfiguration {

		@Bean
		public LayoutDialect layoutDialect() {
			return new LayoutDialect(new GroupingRespectLayoutTitleStrategy());
		}

	}

}<|MERGE_RESOLUTION|>--- conflicted
+++ resolved
@@ -159,35 +159,16 @@
 	}
 
 	@Test
-<<<<<<< HEAD
 	public void templateLocationDoesNotExist(CapturedOutput capturedOutput) {
-		this.contextRunner
-				.withPropertyValues(
-						"spring.thymeleaf.prefix:classpath:/no-such-directory/")
-				.run((context) -> assertThat(capturedOutput)
-						.contains("Cannot find template location"));
+		this.contextRunner.withPropertyValues("spring.thymeleaf.prefix:classpath:/no-such-directory/")
+				.run((context) -> assertThat(capturedOutput).contains("Cannot find template location"));
 	}
 
 	@Test
 	public void templateLocationEmpty(CapturedOutput capturedOutput) {
-		new File(this.buildOutput.getTestResourcesLocation(),
-				"empty-templates/empty-directory").mkdirs();
-		this.contextRunner.withPropertyValues(
-				"spring.thymeleaf.prefix:classpath:/empty-templates/empty-directory/")
-				.run((context) -> assertThat(capturedOutput)
-						.doesNotContain("Cannot find template location"));
-=======
-	public void templateLocationDoesNotExist() {
-		this.contextRunner.withPropertyValues("spring.thymeleaf.prefix:classpath:/no-such-directory/")
-				.run((context) -> this.output.expect(containsString("Cannot find template location")));
-	}
-
-	@Test
-	public void templateLocationEmpty() {
-		new File("target/test-classes/templates/empty-directory").mkdir();
-		this.contextRunner.withPropertyValues("spring.thymeleaf.prefix:classpath:/templates/empty-directory/")
-				.run((context) -> this.output.expect(not(containsString("Cannot find template location"))));
->>>>>>> 24925c3d
+		new File(this.buildOutput.getTestResourcesLocation(), "empty-templates/empty-directory").mkdirs();
+		this.contextRunner.withPropertyValues("spring.thymeleaf.prefix:classpath:/empty-templates/empty-directory/")
+				.run((context) -> assertThat(capturedOutput).doesNotContain("Cannot find template location"));
 	}
 
 	@Test
@@ -236,15 +217,9 @@
 	@Test
 	public void layoutDialectCanBeCustomized() {
 		this.contextRunner.withUserConfiguration(LayoutDialectConfiguration.class)
-<<<<<<< HEAD
-				.run((context) -> assertThat(ReflectionTestUtils.getField(
-						context.getBean(LayoutDialect.class), "sortingStrategy"))
-								.isInstanceOf(GroupingRespectLayoutTitleStrategy.class));
-=======
 				.run((context) -> assertThat(
 						ReflectionTestUtils.getField(context.getBean(LayoutDialect.class), "sortingStrategy"))
-								.isInstanceOf(GroupingStrategy.class));
->>>>>>> 24925c3d
+								.isInstanceOf(GroupingRespectLayoutTitleStrategy.class));
 	}
 
 	@Configuration(proxyBeanMethods = false)
