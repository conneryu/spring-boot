--- conflicted
+++ resolved
@@ -1,9 +1,5 @@
 /*
-<<<<<<< HEAD
- * Copyright 2012-2018 the original author or authors.
-=======
  * Copyright 2012-2019 the original author or authors.
->>>>>>> 07c000c5
  *
  * Licensed under the Apache License, Version 2.0 (the "License");
  * you may not use this file except in compliance with the License.
@@ -770,7 +766,8 @@
 	static class ParameterizedConditionWithValueConfig {
 
 		@Bean
-		@ConditionalOnMissingBean(value = CustomExampleBean.class, parameterizedContainer = TestParameterizedContainer.class)
+		@ConditionalOnMissingBean(value = CustomExampleBean.class,
+				parameterizedContainer = TestParameterizedContainer.class)
 		public CustomExampleBean conditionalCustomExampleBean() {
 			return new CustomExampleBean();
 		}
@@ -781,7 +778,8 @@
 	static class ParameterizedConditionWithReturnTypeConfig {
 
 		@Bean
-		@ConditionalOnMissingBean(parameterizedContainer = TestParameterizedContainer.class)
+		@ConditionalOnMissingBean(
+				parameterizedContainer = TestParameterizedContainer.class)
 		public CustomExampleBean conditionalCustomExampleBean() {
 			return new CustomExampleBean();
 		}
@@ -792,7 +790,8 @@
 	static class ParameterizedConditionWithReturnRegistrationTypeConfig {
 
 		@Bean
-		@ConditionalOnMissingBean(parameterizedContainer = TestParameterizedContainer.class)
+		@ConditionalOnMissingBean(
+				parameterizedContainer = TestParameterizedContainer.class)
 		public TestParameterizedContainer<CustomExampleBean> conditionalCustomExampleBean() {
 			return new TestParameterizedContainer<CustomExampleBean>();
 		}
