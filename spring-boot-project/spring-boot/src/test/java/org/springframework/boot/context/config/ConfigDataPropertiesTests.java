/*
<<<<<<< HEAD
 * Copyright 2012-2022 the original author or authors.
=======
 * Copyright 2012-2023 the original author or authors.
>>>>>>> df5898a1
 *
 * Licensed under the Apache License, Version 2.0 (the "License");
 * you may not use this file except in compliance with the License.
 * You may obtain a copy of the License at
 *
 *      https://www.apache.org/licenses/LICENSE-2.0
 *
 * Unless required by applicable law or agreed to in writing, software
 * distributed under the License is distributed on an "AS IS" BASIS,
 * WITHOUT WARRANTIES OR CONDITIONS OF ANY KIND, either express or implied.
 * See the License for the specific language governing permissions and
 * limitations under the License.
 */

package org.springframework.boot.context.config;

import java.util.Arrays;
import java.util.Collections;
import java.util.List;

import org.junit.jupiter.api.Test;

import org.springframework.boot.cloud.CloudPlatform;
import org.springframework.boot.context.config.ConfigDataProperties.Activate;
import org.springframework.boot.context.properties.bind.Binder;
import org.springframework.boot.context.properties.source.MapConfigurationPropertySource;
import org.springframework.mock.env.MockEnvironment;

import static org.assertj.core.api.Assertions.assertThat;

/**
 * Tests for {@link ConfigDataProperties}.
 *
 * @author Phillip Webb
 * @author Madhura Bhave
 */
class ConfigDataPropertiesTests {

	private static final CloudPlatform NULL_CLOUD_PLATFORM = null;

	private static final Profiles NULL_PROFILES = null;

	private static final List<ConfigDataLocation> NO_IMPORTS = Collections.emptyList();

	@Test
	void getImportsReturnsImports() {
		ConfigDataLocation l1 = ConfigDataLocation.of("one");
		ConfigDataLocation l2 = ConfigDataLocation.of("two");
		ConfigDataLocation l3 = ConfigDataLocation.of("three");
		List<ConfigDataLocation> imports = Arrays.asList(l1, l2, l3);
		ConfigDataProperties properties = new ConfigDataProperties(imports, null);
		assertThat(properties.getImports()).containsExactly(l1, l2, l3);
	}

	@Test
	void getImportsWhenImportsAreNullReturnsEmptyList() {
		ConfigDataProperties properties = new ConfigDataProperties(null, null);
		assertThat(properties.getImports()).isEmpty();
	}

	@Test
	void isActiveWhenNullCloudPlatformAgainstNullCloudPlatform() {
		ConfigDataProperties properties = new ConfigDataProperties(NO_IMPORTS, new Activate(null, null));
		ConfigDataActivationContext context = new ConfigDataActivationContext(NULL_CLOUD_PLATFORM, NULL_PROFILES);
		assertThat(properties.isActive(context)).isTrue();
	}

	@Test
	void isActiveWhenNullCloudPlatformAgainstSpecificCloudPlatform() {
		ConfigDataProperties properties = new ConfigDataProperties(NO_IMPORTS, new Activate(null, null));
		ConfigDataActivationContext context = new ConfigDataActivationContext(CloudPlatform.KUBERNETES, NULL_PROFILES);
		assertThat(properties.isActive(context)).isTrue();
	}

	@Test
	void isActiveWhenSpecificCloudPlatformAgainstNullCloudPlatform() {
		ConfigDataProperties properties = new ConfigDataProperties(NO_IMPORTS,
				new Activate(CloudPlatform.KUBERNETES, null));
		ConfigDataActivationContext context = new ConfigDataActivationContext(NULL_CLOUD_PLATFORM, NULL_PROFILES);
		assertThat(properties.isActive(context)).isFalse();
	}

	@Test
	void isActiveWhenSpecificCloudPlatformAgainstMatchingSpecificCloudPlatform() {
		ConfigDataProperties properties = new ConfigDataProperties(NO_IMPORTS,
				new Activate(CloudPlatform.KUBERNETES, null));
		ConfigDataActivationContext context = new ConfigDataActivationContext(CloudPlatform.KUBERNETES, NULL_PROFILES);
		assertThat(properties.isActive(context)).isTrue();
	}

	@Test
	void isActiveWhenSpecificCloudPlatformAgainstDifferentSpecificCloudPlatform() {
		ConfigDataProperties properties = new ConfigDataProperties(NO_IMPORTS,
				new Activate(CloudPlatform.KUBERNETES, null));
		ConfigDataActivationContext context = new ConfigDataActivationContext(CloudPlatform.HEROKU, NULL_PROFILES);
		assertThat(properties.isActive(context)).isFalse();
	}

	@Test
	void isActiveWhenNullProfilesAgainstNullProfiles() {
		ConfigDataProperties properties = new ConfigDataProperties(NO_IMPORTS, new Activate(null, null));
		ConfigDataActivationContext context = new ConfigDataActivationContext(NULL_CLOUD_PLATFORM, NULL_PROFILES);
		assertThat(properties.isActive(context)).isTrue();
	}

	@Test
	void isActiveWhenNullProfilesAgainstSpecificProfiles() {
		ConfigDataProperties properties = new ConfigDataProperties(NO_IMPORTS, new Activate(null, null));
		ConfigDataActivationContext context = new ConfigDataActivationContext(NULL_CLOUD_PLATFORM,
				createTestProfiles());
		assertThat(properties.isActive(context)).isTrue();
	}

	@Test
	void isActiveWhenSpecificProfilesAgainstNullProfiles() {
		ConfigDataProperties properties = new ConfigDataProperties(NO_IMPORTS,
				new Activate(null, new String[] { "a" }));
		ConfigDataActivationContext context = new ConfigDataActivationContext(NULL_CLOUD_PLATFORM, null);
		assertThat(properties.isActive(context)).isFalse();
	}

	@Test
	void isActiveWhenSpecificProfilesAgainstMatchingSpecificProfiles() {
		ConfigDataProperties properties = new ConfigDataProperties(NO_IMPORTS,
				new Activate(null, new String[] { "a" }));
		ConfigDataActivationContext context = new ConfigDataActivationContext(NULL_CLOUD_PLATFORM,
				createTestProfiles());
		assertThat(properties.isActive(context)).isTrue();
	}

	@Test
	void isActiveWhenSpecificProfilesAgainstMissingSpecificProfiles() {
		ConfigDataProperties properties = new ConfigDataProperties(NO_IMPORTS,
				new Activate(null, new String[] { "x" }));
		ConfigDataActivationContext context = new ConfigDataActivationContext(NULL_CLOUD_PLATFORM,
				createTestProfiles());
		assertThat(properties.isActive(context)).isFalse();
	}

	@Test
	void isActiveWhenProfileExpressionAgainstSpecificProfiles() {
		ConfigDataProperties properties = new ConfigDataProperties(NO_IMPORTS,
				new Activate(null, new String[] { "a | b" }));
		ConfigDataActivationContext context = new ConfigDataActivationContext(NULL_CLOUD_PLATFORM,
				createTestProfiles());
		assertThat(properties.isActive(context)).isTrue();
	}

	@Test
	void isActiveWhenActivateIsNull() {
		ConfigDataProperties properties = new ConfigDataProperties(NO_IMPORTS, null);
		ConfigDataActivationContext context = new ConfigDataActivationContext(NULL_CLOUD_PLATFORM,
				createTestProfiles());
		assertThat(properties.isActive(context)).isTrue();
	}

	@Test
	void isActiveAgainstBoundData() {
		MapConfigurationPropertySource source = new MapConfigurationPropertySource();
		source.put("spring.config.activate.on-cloud-platform", "kubernetes");
		source.put("spring.config.activate.on-profile", "a | b");
		Binder binder = new Binder(source);
		ConfigDataProperties properties = ConfigDataProperties.get(binder);
		ConfigDataActivationContext context = new ConfigDataActivationContext(CloudPlatform.KUBERNETES,
				createTestProfiles());
		assertThat(properties.isActive(context)).isTrue();
	}

	@Test
	void isActiveAgainstBoundDataWhenProfilesDontMatch() {
		MapConfigurationPropertySource source = new MapConfigurationPropertySource();
		source.put("spring.config.activate.on-cloud-platform", "kubernetes");
		source.put("spring.config.activate.on-profile", "x | z");
		Binder binder = new Binder(source);
		ConfigDataProperties properties = ConfigDataProperties.get(binder);
		ConfigDataActivationContext context = new ConfigDataActivationContext(CloudPlatform.KUBERNETES,
				createTestProfiles());
		assertThat(properties.isActive(context)).isFalse();
	}

	@Test
	void isActiveAgainstBoundDataWhenCloudPlatformDoesntMatch() {
		MapConfigurationPropertySource source = new MapConfigurationPropertySource();
		source.put("spring.config.activate.on-cloud-platform", "cloud-foundry");
		source.put("spring.config.activate.on-profile", "a | b");
		Binder binder = new Binder(source);
		ConfigDataProperties properties = ConfigDataProperties.get(binder);
		ConfigDataActivationContext context = new ConfigDataActivationContext(CloudPlatform.KUBERNETES,
				createTestProfiles());
		assertThat(properties.isActive(context)).isFalse();
	}

	@Test
<<<<<<< HEAD
=======
	void isActiveWhenBindingToLegacyProperty() {
		MapConfigurationPropertySource source = new MapConfigurationPropertySource();
		source.put("spring.profiles", "a,b");
		Binder binder = new Binder(source);
		ConfigDataProperties properties = ConfigDataProperties.get(binder);
		ConfigDataActivationContext context = new ConfigDataActivationContext(CloudPlatform.KUBERNETES,
				createTestProfiles());
		assertThat(properties.isActive(context)).isTrue();
	}

	@Test
	void getWhenHasLegacyAndNewPropertyThrowsException() {
		MapConfigurationPropertySource source = new MapConfigurationPropertySource();
		source.put("spring.profiles", "a,b");
		source.put("spring.config.activate.on-profile", "a | b");
		Binder binder = new Binder(source);
		assertThatExceptionOfType(InvalidConfigDataPropertyException.class)
			.isThrownBy(() -> ConfigDataProperties.get(binder));
	}

	@Test
>>>>>>> df5898a1
	void getImportOriginWhenCommaListReturnsOrigin() {
		MapConfigurationPropertySource source = new MapConfigurationPropertySource();
		source.put("spring.config.import", "one,two,three");
		Binder binder = new Binder(source);
		ConfigDataProperties properties = ConfigDataProperties.get(binder);
		assertThat(properties.getImports().get(1).getOrigin())
			.hasToString("\"spring.config.import\" from property source \"source\"");
	}

	@Test
	void getImportOriginWhenBracketListReturnsOrigin() {
		MapConfigurationPropertySource source = new MapConfigurationPropertySource();
		source.put("spring.config.import[0]", "one");
		source.put("spring.config.import[1]", "two");
		source.put("spring.config.import[2]", "three");
		Binder binder = new Binder(source);
		ConfigDataProperties properties = ConfigDataProperties.get(binder);
		assertThat(properties.getImports().get(1).getOrigin())
			.hasToString("\"spring.config.import[1]\" from property source \"source\"");
	}

	private Profiles createTestProfiles() {
		MockEnvironment environment = new MockEnvironment();
		environment.setActiveProfiles("a", "b", "c");
		environment.setDefaultProfiles("d", "e", "f");
		Binder binder = Binder.get(environment);
		return new Profiles(environment, binder, null);
	}

}<|MERGE_RESOLUTION|>--- conflicted
+++ resolved
@@ -1,9 +1,5 @@
 /*
-<<<<<<< HEAD
- * Copyright 2012-2022 the original author or authors.
-=======
  * Copyright 2012-2023 the original author or authors.
->>>>>>> df5898a1
  *
  * Licensed under the Apache License, Version 2.0 (the "License");
  * you may not use this file except in compliance with the License.
@@ -197,30 +193,6 @@
 	}
 
 	@Test
-<<<<<<< HEAD
-=======
-	void isActiveWhenBindingToLegacyProperty() {
-		MapConfigurationPropertySource source = new MapConfigurationPropertySource();
-		source.put("spring.profiles", "a,b");
-		Binder binder = new Binder(source);
-		ConfigDataProperties properties = ConfigDataProperties.get(binder);
-		ConfigDataActivationContext context = new ConfigDataActivationContext(CloudPlatform.KUBERNETES,
-				createTestProfiles());
-		assertThat(properties.isActive(context)).isTrue();
-	}
-
-	@Test
-	void getWhenHasLegacyAndNewPropertyThrowsException() {
-		MapConfigurationPropertySource source = new MapConfigurationPropertySource();
-		source.put("spring.profiles", "a,b");
-		source.put("spring.config.activate.on-profile", "a | b");
-		Binder binder = new Binder(source);
-		assertThatExceptionOfType(InvalidConfigDataPropertyException.class)
-			.isThrownBy(() -> ConfigDataProperties.get(binder));
-	}
-
-	@Test
->>>>>>> df5898a1
 	void getImportOriginWhenCommaListReturnsOrigin() {
 		MapConfigurationPropertySource source = new MapConfigurationPropertySource();
 		source.put("spring.config.import", "one,two,three");
