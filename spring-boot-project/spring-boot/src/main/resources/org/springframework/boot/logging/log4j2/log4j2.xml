--- conflicted
+++ resolved
@@ -9,7 +9,6 @@
 	</Properties>
 	<Appenders>
 		<Console name="Console" target="SYSTEM_OUT" follow="true">
-<<<<<<< HEAD
 			<Select>
 				<SystemPropertyArbiter propertyName="CONSOLE_LOG_STRUCTURED_FORMAT">
 					<StructuredLogLayout format="${sys:CONSOLE_LOG_STRUCTURED_FORMAT}" charset="${sys:CONSOLE_LOG_CHARSET}"/>
@@ -18,11 +17,7 @@
 					<PatternLayout pattern="${sys:CONSOLE_LOG_PATTERN}" charset="${sys:CONSOLE_LOG_CHARSET}"/>
 				</DefaultArbiter>
 			</Select>
-			<filters>
-=======
-			<PatternLayout pattern="${sys:CONSOLE_LOG_PATTERN}" charset="${sys:CONSOLE_LOG_CHARSET}"/>
 			<Filters>
->>>>>>> 3f346d46
 				<ThresholdFilter level="${sys:CONSOLE_LOG_THRESHOLD:-TRACE}"/>
 			</Filters>
 		</Console>
