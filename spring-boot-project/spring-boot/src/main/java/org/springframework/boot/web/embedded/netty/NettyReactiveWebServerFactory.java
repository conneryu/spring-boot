--- conflicted
+++ resolved
@@ -63,17 +63,10 @@
 	@Override
 	public WebServer getWebServer(HttpHandler httpHandler) {
 		HttpServer httpServer = createHttpServer();
-<<<<<<< HEAD
-		ReactorHttpHandlerAdapter handlerAdapter = new ReactorHttpHandlerAdapter(
-				httpHandler);
-		NettyWebServer webServer = new NettyWebServer(httpServer, handlerAdapter,
-				this.lifecycleTimeout);
+		ReactorHttpHandlerAdapter handlerAdapter = new ReactorHttpHandlerAdapter(httpHandler);
+		NettyWebServer webServer = new NettyWebServer(httpServer, handlerAdapter, this.lifecycleTimeout);
 		webServer.setRouteProviders(this.routeProviders);
 		return webServer;
-=======
-		ReactorHttpHandlerAdapter handlerAdapter = new ReactorHttpHandlerAdapter(httpHandler);
-		return new NettyWebServer(httpServer, handlerAdapter, this.lifecycleTimeout);
->>>>>>> 24925c3d
 	}
 
 	/**
