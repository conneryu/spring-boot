--- conflicted
+++ resolved
@@ -70,22 +70,13 @@
 	private boolean acceptsProfiles(InterpretationContext ic, Attributes attributes) {
 		String[] profileNames = StringUtils.trimArrayElements(StringUtils
 				.commaDelimitedListToStringArray(attributes.getValue(NAME_ATTRIBUTE)));
-<<<<<<< HEAD
-		if (profileNames.length != 0) {
-			for (String profileName : profileNames) {
-				OptionHelper.substVars(profileName, ic, this.context);
-			}
-			return this.environment != null
-					&& this.environment.acceptsProfiles(Profiles.of(profileNames));
-=======
 		if (this.environment == null || profileNames.length == 0) {
 			return false;
->>>>>>> e7303827
 		}
 		for (int i = 0; i < profileNames.length; i++) {
 			profileNames[i] = OptionHelper.substVars(profileNames[i], ic, this.context);
 		}
-		return this.environment.acceptsProfiles(profileNames);
+		return this.environment.acceptsProfiles(Profiles.of(profileNames));
 	}
 
 	@Override
