--- conflicted
+++ resolved
@@ -67,26 +67,10 @@
 			List<Connector> connectors = getConnectors();
 			connectors.forEach(this::close);
 			shutdownUnderway.countDown();
-<<<<<<< HEAD
-			try {
-				for (Container host : this.tomcat.getEngine().findChildren()) {
-					for (Container context : host.findChildren()) {
-						while (!this.aborted && isActive(context)) {
-							Thread.sleep(50);
-						}
-						if (this.aborted) {
-							logger.info("Graceful shutdown aborted with one or more requests still active");
-							callback.shutdownComplete(GracefulShutdownResult.REQUESTS_ACTIVE);
-							return;
-						}
-					}
-				}
-=======
 			awaitInactiveOrAborted();
 			if (this.aborted) {
 				logger.info("Graceful shutdown aborted with one or more requests still active");
 				callback.shutdownComplete(GracefulShutdownResult.REQUESTS_ACTIVE);
->>>>>>> 81dc0cc3
 			}
 			else {
 				logger.info("Graceful shutdown complete");
