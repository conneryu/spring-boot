/*
 * Copyright 2012-2019 the original author or authors.
 *
 * Licensed under the Apache License, Version 2.0 (the "License");
 * you may not use this file except in compliance with the License.
 * You may obtain a copy of the License at
 *
 *      https://www.apache.org/licenses/LICENSE-2.0
 *
 * Unless required by applicable law or agreed to in writing, software
 * distributed under the License is distributed on an "AS IS" BASIS,
 * WITHOUT WARRANTIES OR CONDITIONS OF ANY KIND, either express or implied.
 * See the License for the specific language governing permissions and
 * limitations under the License.
 */

package org.springframework.boot.actuate.endpoint.annotation;

import java.util.Collection;
import java.util.Collections;
import java.util.HashSet;
import java.util.LinkedHashMap;
import java.util.LinkedHashSet;
import java.util.List;
import java.util.Map;
import java.util.Objects;
import java.util.Set;
import java.util.concurrent.ConcurrentHashMap;
import java.util.function.Function;
import java.util.function.Supplier;
import java.util.stream.Collectors;

import org.springframework.aop.scope.ScopedProxyUtils;
import org.springframework.beans.BeanUtils;
import org.springframework.beans.factory.BeanFactoryUtils;
import org.springframework.boot.actuate.endpoint.EndpointFilter;
import org.springframework.boot.actuate.endpoint.EndpointId;
import org.springframework.boot.actuate.endpoint.EndpointsSupplier;
import org.springframework.boot.actuate.endpoint.ExposableEndpoint;
import org.springframework.boot.actuate.endpoint.Operation;
import org.springframework.boot.actuate.endpoint.invoke.OperationInvoker;
import org.springframework.boot.actuate.endpoint.invoke.OperationInvokerAdvisor;
import org.springframework.boot.actuate.endpoint.invoke.ParameterValueMapper;
import org.springframework.boot.util.LambdaSafe;
import org.springframework.context.ApplicationContext;
import org.springframework.core.ResolvableType;
import org.springframework.core.annotation.MergedAnnotation;
import org.springframework.core.annotation.MergedAnnotations;
import org.springframework.core.annotation.MergedAnnotations.SearchStrategy;
import org.springframework.util.Assert;
import org.springframework.util.CollectionUtils;
import org.springframework.util.LinkedMultiValueMap;
import org.springframework.util.MultiValueMap;
import org.springframework.util.StringUtils;

/**
 * A Base for {@link EndpointsSupplier} implementations that discover
 * {@link Endpoint @Endpoint} beans and {@link EndpointExtension @EndpointExtension} beans
 * in an application context.
 *
 * @param <E> the endpoint type
 * @param <O> the operation type
 * @author Andy Wilkinson
 * @author Stephane Nicoll
 * @author Phillip Webb
 * @since 2.0.0
 */
public abstract class EndpointDiscoverer<E extends ExposableEndpoint<O>, O extends Operation>
		implements EndpointsSupplier<E> {

	private final ApplicationContext applicationContext;

	private final Collection<EndpointFilter<E>> filters;

	private final DiscoveredOperationsFactory<O> operationsFactory;

	private final Map<EndpointBean, E> filterEndpoints = new ConcurrentHashMap<>();

	private volatile Collection<E> endpoints;

	/**
	 * Create a new {@link EndpointDiscoverer} instance.
	 * @param applicationContext the source application context
	 * @param parameterValueMapper the parameter value mapper
	 * @param invokerAdvisors invoker advisors to apply
	 * @param filters filters to apply
	 */
	public EndpointDiscoverer(ApplicationContext applicationContext, ParameterValueMapper parameterValueMapper,
			Collection<OperationInvokerAdvisor> invokerAdvisors, Collection<EndpointFilter<E>> filters) {
		Assert.notNull(applicationContext, "ApplicationContext must not be null");
		Assert.notNull(parameterValueMapper, "ParameterValueMapper must not be null");
		Assert.notNull(invokerAdvisors, "InvokerAdvisors must not be null");
		Assert.notNull(filters, "Filters must not be null");
		this.applicationContext = applicationContext;
		this.filters = Collections.unmodifiableCollection(filters);
		this.operationsFactory = getOperationsFactory(parameterValueMapper, invokerAdvisors);
	}

	private DiscoveredOperationsFactory<O> getOperationsFactory(ParameterValueMapper parameterValueMapper,
			Collection<OperationInvokerAdvisor> invokerAdvisors) {
		return new DiscoveredOperationsFactory<O>(parameterValueMapper, invokerAdvisors) {

			@Override
			protected O createOperation(EndpointId endpointId, DiscoveredOperationMethod operationMethod,
					OperationInvoker invoker) {
				return EndpointDiscoverer.this.createOperation(endpointId, operationMethod, invoker);
			}

		};
	}

	@Override
	public final Collection<E> getEndpoints() {
		if (this.endpoints == null) {
			this.endpoints = discoverEndpoints();
		}
		return this.endpoints;
	}

	private Collection<E> discoverEndpoints() {
		Collection<EndpointBean> endpointBeans = createEndpointBeans();
		addExtensionBeans(endpointBeans);
		return convertToEndpoints(endpointBeans);
	}

	private Collection<EndpointBean> createEndpointBeans() {
		Map<EndpointId, EndpointBean> byId = new LinkedHashMap<>();
		String[] beanNames = BeanFactoryUtils.beanNamesForAnnotationIncludingAncestors(this.applicationContext,
				Endpoint.class);
		for (String beanName : beanNames) {
			if (!ScopedProxyUtils.isScopedTarget(beanName)) {
				EndpointBean endpointBean = createEndpointBean(beanName);
				EndpointBean previous = byId.putIfAbsent(endpointBean.getId(), endpointBean);
				Assert.state(previous == null, () -> "Found two endpoints with the id '" + endpointBean.getId() + "': '"
						+ endpointBean.getBeanName() + "' and '" + previous.getBeanName() + "'");
			}
		}
		return byId.values();
	}

	private EndpointBean createEndpointBean(String beanName) {
		Object bean = this.applicationContext.getBean(beanName);
		return new EndpointBean(beanName, bean);
	}

	private void addExtensionBeans(Collection<EndpointBean> endpointBeans) {
		Map<EndpointId, EndpointBean> byId = endpointBeans.stream()
				.collect(Collectors.toMap(EndpointBean::getId, Function.identity()));
		String[] beanNames = BeanFactoryUtils.beanNamesForAnnotationIncludingAncestors(this.applicationContext,
				EndpointExtension.class);
		for (String beanName : beanNames) {
			ExtensionBean extensionBean = createExtensionBean(beanName);
			EndpointBean endpointBean = byId.get(extensionBean.getEndpointId());
			Assert.state(endpointBean != null, () -> ("Invalid extension '" + extensionBean.getBeanName()
					+ "': no endpoint found with id '" + extensionBean.getEndpointId() + "'"));
			addExtensionBean(endpointBean, extensionBean);
		}
	}

	private ExtensionBean createExtensionBean(String beanName) {
		Object bean = this.applicationContext.getBean(beanName);
		return new ExtensionBean(beanName, bean);
	}

	private void addExtensionBean(EndpointBean endpointBean, ExtensionBean extensionBean) {
		if (isExtensionExposed(endpointBean, extensionBean)) {
			Assert.state(isEndpointExposed(endpointBean) || isEndpointFiltered(endpointBean),
					() -> "Endpoint bean '" + endpointBean.getBeanName() + "' cannot support the extension bean '"
							+ extensionBean.getBeanName() + "'");
			endpointBean.addExtension(extensionBean);
		}
	}

	private Collection<E> convertToEndpoints(Collection<EndpointBean> endpointBeans) {
		Set<E> endpoints = new LinkedHashSet<>();
		for (EndpointBean endpointBean : endpointBeans) {
			if (isEndpointExposed(endpointBean)) {
				endpoints.add(convertToEndpoint(endpointBean));
			}
		}
		return Collections.unmodifiableSet(endpoints);
	}

	private E convertToEndpoint(EndpointBean endpointBean) {
		MultiValueMap<OperationKey, O> indexed = new LinkedMultiValueMap<>();
		EndpointId id = endpointBean.getId();
		addOperations(indexed, id, endpointBean.getBean(), false);
		if (endpointBean.getExtensions().size() > 1) {
			String extensionBeans = endpointBean.getExtensions().stream().map(ExtensionBean::getBeanName)
					.collect(Collectors.joining(", "));
			throw new IllegalStateException("Found multiple extensions for the endpoint bean "
					+ endpointBean.getBeanName() + " (" + extensionBeans + ")");
		}
		for (ExtensionBean extensionBean : endpointBean.getExtensions()) {
			addOperations(indexed, id, extensionBean.getBean(), true);
		}
		assertNoDuplicateOperations(endpointBean, indexed);
		List<O> operations = indexed.values().stream().map(this::getLast).filter(Objects::nonNull)
				.collect(Collectors.collectingAndThen(Collectors.toList(), Collections::unmodifiableList));
		return createEndpoint(endpointBean.getBean(), id, endpointBean.isEnabledByDefault(), operations);
	}

	private void addOperations(MultiValueMap<OperationKey, O> indexed, EndpointId id, Object target,
			boolean replaceLast) {
		Set<OperationKey> replacedLast = new HashSet<>();
		Collection<O> operations = this.operationsFactory.createOperations(id, target);
		for (O operation : operations) {
			OperationKey key = createOperationKey(operation);
			O last = getLast(indexed.get(key));
			if (replaceLast && replacedLast.add(key) && last != null) {
				indexed.get(key).remove(last);
			}
			indexed.add(key, operation);
		}
	}

	private <T> T getLast(List<T> list) {
		return CollectionUtils.isEmpty(list) ? null : list.get(list.size() - 1);
	}

	private void assertNoDuplicateOperations(EndpointBean endpointBean, MultiValueMap<OperationKey, O> indexed) {
		List<OperationKey> duplicates = indexed.entrySet().stream().filter((entry) -> entry.getValue().size() > 1)
				.map(Map.Entry::getKey).collect(Collectors.toList());
		if (!duplicates.isEmpty()) {
			Set<ExtensionBean> extensions = endpointBean.getExtensions();
			String extensionBeanNames = extensions.stream().map(ExtensionBean::getBeanName)
					.collect(Collectors.joining(", "));
			throw new IllegalStateException("Unable to map duplicate endpoint operations: " + duplicates.toString()
					+ " to " + endpointBean.getBeanName()
					+ (extensions.isEmpty() ? "" : " (" + extensionBeanNames + ")"));
		}
	}

	private boolean isExtensionExposed(EndpointBean endpointBean, ExtensionBean extensionBean) {
		return isFilterMatch(extensionBean.getFilter(), endpointBean) && isExtensionExposed(extensionBean.getBean());
	}

	/**
	 * Determine if an extension bean should be exposed. Subclasses can override this
	 * method to provide additional logic.
	 * @param extensionBean the extension bean
	 * @return {@code true} if the extension is exposed
	 */
	protected boolean isExtensionExposed(Object extensionBean) {
		return true;
	}

	private boolean isEndpointExposed(EndpointBean endpointBean) {
		return isFilterMatch(endpointBean.getFilter(), endpointBean) && !isEndpointFiltered(endpointBean)
				&& isEndpointExposed(endpointBean.getBean());
	}

	/**
	 * Determine if an endpoint bean should be exposed. Subclasses can override this
	 * method to provide additional logic.
	 * @param endpointBean the endpoint bean
	 * @return {@code true} if the endpoint is exposed
	 */
	protected boolean isEndpointExposed(Object endpointBean) {
		return true;
	}

	private boolean isEndpointFiltered(EndpointBean endpointBean) {
		for (EndpointFilter<E> filter : this.filters) {
			if (!isFilterMatch(filter, endpointBean)) {
				return true;
			}
		}
		return false;
	}

	@SuppressWarnings("unchecked")
	private boolean isFilterMatch(Class<?> filter, EndpointBean endpointBean) {
		if (!isEndpointExposed(endpointBean.getBean())) {
			return false;
		}
		if (filter == null) {
			return true;
		}
		E endpoint = getFilterEndpoint(endpointBean);
		Class<?> generic = ResolvableType.forClass(EndpointFilter.class, filter).resolveGeneric(0);
		if (generic == null || generic.isInstance(endpoint)) {
			EndpointFilter<E> instance = (EndpointFilter<E>) BeanUtils.instantiateClass(filter);
			return isFilterMatch(instance, endpoint);
		}
		return false;

	}

	private boolean isFilterMatch(EndpointFilter<E> filter, EndpointBean endpointBean) {
		return isFilterMatch(filter, getFilterEndpoint(endpointBean));
	}

	@SuppressWarnings("unchecked")
	private boolean isFilterMatch(EndpointFilter<E> filter, E endpoint) {
		return LambdaSafe.callback(EndpointFilter.class, filter, endpoint).withLogger(EndpointDiscoverer.class)
				.invokeAnd((f) -> f.match(endpoint)).get();
	}

	private E getFilterEndpoint(EndpointBean endpointBean) {
		E endpoint = this.filterEndpoints.get(endpointBean);
		if (endpoint == null) {
			endpoint = createEndpoint(endpointBean.getBean(), endpointBean.getId(), endpointBean.isEnabledByDefault(),
					Collections.emptySet());
			this.filterEndpoints.put(endpointBean, endpoint);
		}
		return endpoint;
	}

	@SuppressWarnings("unchecked")
	protected Class<? extends E> getEndpointType() {
		return (Class<? extends E>) ResolvableType.forClass(EndpointDiscoverer.class, getClass()).resolveGeneric(0);
	}

	/**
	 * Factory method called to create the {@link ExposableEndpoint endpoint}.
	 * @param endpointBean the source endpoint bean
	 * @param id the ID of the endpoint
	 * @param enabledByDefault if the endpoint is enabled by default
	 * @param operations the endpoint operations
	 * @return a created endpoint (a {@link DiscoveredEndpoint} is recommended)
	 */
	protected abstract E createEndpoint(Object endpointBean, EndpointId id, boolean enabledByDefault,
			Collection<O> operations);

	/**
	 * Factory method to create an {@link Operation endpoint operation}.
	 * @param endpointId the endpoint id
	 * @param operationMethod the operation method
	 * @param invoker the invoker to use
	 * @return a created operation
	 */
	protected abstract O createOperation(EndpointId endpointId, DiscoveredOperationMethod operationMethod,
			OperationInvoker invoker);

	/**
	 * Create an {@link OperationKey} for the given operation.
	 * @param operation the source operation
	 * @return the operation key
	 */
	protected abstract OperationKey createOperationKey(O operation);

	/**
	 * A key generated for an {@link Operation} based on specific criteria from the actual
	 * operation implementation.
	 */
	protected static final class OperationKey {

		private final Object key;

		private final Supplier<String> description;

		/**
		 * Create a new {@link OperationKey} instance.
		 * @param key the underlying key for the operation
		 * @param description a human readable description of the key
		 */
		public OperationKey(Object key, Supplier<String> description) {
			Assert.notNull(key, "Key must not be null");
			Assert.notNull(description, "Description must not be null");
			this.key = key;
			this.description = description;
		}

		@Override
		public boolean equals(Object obj) {
			if (obj == this) {
				return true;
			}
			if (obj == null || getClass() != obj.getClass()) {
				return false;
			}
			return this.key.equals(((OperationKey) obj).key);
		}

		@Override
		public int hashCode() {
			return this.key.hashCode();
		}

		@Override
		public String toString() {
			return this.description.get();
		}

	}

	/**
	 * Information about an {@link Endpoint @Endpoint} bean.
	 */
	private static class EndpointBean {

		private final String beanName;

		private final Object bean;

		private final EndpointId id;

		private boolean enabledByDefault;

		private final Class<?> filter;

		private Set<ExtensionBean> extensions = new LinkedHashSet<>();

		EndpointBean(String beanName, Object bean) {
			MergedAnnotation<Endpoint> annotation = MergedAnnotations
					.from(bean.getClass(), SearchStrategy.TYPE_HIERARCHY).get(Endpoint.class);
			String id = annotation.getString("id");
			Assert.state(StringUtils.hasText(id),
					() -> "No @Endpoint id attribute specified for " + bean.getClass().getName());
			this.beanName = beanName;
			this.bean = bean;
			this.id = EndpointId.of(id);
			this.enabledByDefault = annotation.getBoolean("enableByDefault");
			this.filter = getFilter(this.bean.getClass());
		}

		void addExtension(ExtensionBean extensionBean) {
			this.extensions.add(extensionBean);
		}

		Set<ExtensionBean> getExtensions() {
			return this.extensions;
		}

		private Class<?> getFilter(Class<?> type) {
			return MergedAnnotations.from(type).get(FilteredEndpoint.class)
					.getValue(MergedAnnotation.VALUE, Class.class).orElse(null);
		}

		String getBeanName() {
			return this.beanName;
		}

		Object getBean() {
			return this.bean;
		}

		EndpointId getId() {
			return this.id;
		}

		boolean isEnabledByDefault() {
			return this.enabledByDefault;
		}

		Class<?> getFilter() {
			return this.filter;
		}

	}

	/**
	 * Information about an {@link EndpointExtension @EndpointExtension} bean.
	 */
	private static class ExtensionBean {

		private final String beanName;

		private final Object bean;

		private final EndpointId endpointId;

		private final Class<?> filter;

		ExtensionBean(String beanName, Object bean) {
			this.bean = bean;
			this.beanName = beanName;
<<<<<<< HEAD
			MergedAnnotation<EndpointExtension> extensionAnnotation = MergedAnnotations.from(bean.getClass())
					.get(EndpointExtension.class);
			Class<?> endpointType = extensionAnnotation.getClass("endpoint");
			MergedAnnotation<Endpoint> endpointAnnotation = MergedAnnotations
					.from(endpointType, SearchStrategy.TYPE_HIERARCHY).get(Endpoint.class);
			Assert.state(endpointAnnotation.isPresent(),
=======
			AnnotationAttributes attributes = AnnotatedElementUtils.findMergedAnnotationAttributes(bean.getClass(),
					EndpointExtension.class, false, true);
			Class<?> endpointType = attributes.getClass("endpoint");
			AnnotationAttributes endpointAttributes = AnnotatedElementUtils.findMergedAnnotationAttributes(endpointType,
					Endpoint.class, true, true);
			Assert.state(endpointAttributes != null,
>>>>>>> b31c3362
					() -> "Extension " + endpointType.getName() + " does not specify an endpoint");
			this.endpointId = EndpointId.of(endpointAnnotation.getString("id"));
			this.filter = extensionAnnotation.getClass("filter");
		}

		String getBeanName() {
			return this.beanName;
		}

		Object getBean() {
			return this.bean;
		}

		EndpointId getEndpointId() {
			return this.endpointId;
		}

		Class<?> getFilter() {
			return this.filter;
		}

	}

}<|MERGE_RESOLUTION|>--- conflicted
+++ resolved
@@ -466,21 +466,12 @@
 		ExtensionBean(String beanName, Object bean) {
 			this.bean = bean;
 			this.beanName = beanName;
-<<<<<<< HEAD
-			MergedAnnotation<EndpointExtension> extensionAnnotation = MergedAnnotations.from(bean.getClass())
-					.get(EndpointExtension.class);
+			MergedAnnotation<EndpointExtension> extensionAnnotation = MergedAnnotations
+					.from(bean.getClass(), SearchStrategy.TYPE_HIERARCHY).get(EndpointExtension.class);
 			Class<?> endpointType = extensionAnnotation.getClass("endpoint");
 			MergedAnnotation<Endpoint> endpointAnnotation = MergedAnnotations
 					.from(endpointType, SearchStrategy.TYPE_HIERARCHY).get(Endpoint.class);
 			Assert.state(endpointAnnotation.isPresent(),
-=======
-			AnnotationAttributes attributes = AnnotatedElementUtils.findMergedAnnotationAttributes(bean.getClass(),
-					EndpointExtension.class, false, true);
-			Class<?> endpointType = attributes.getClass("endpoint");
-			AnnotationAttributes endpointAttributes = AnnotatedElementUtils.findMergedAnnotationAttributes(endpointType,
-					Endpoint.class, true, true);
-			Assert.state(endpointAttributes != null,
->>>>>>> b31c3362
 					() -> "Extension " + endpointType.getName() + " does not specify an endpoint");
 			this.endpointId = EndpointId.of(endpointAnnotation.getString("id"));
 			this.filter = extensionAnnotation.getClass("filter");
